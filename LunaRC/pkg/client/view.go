package client

import (
	"fmt"
	events "lrc"
	"os"
	"sync"

	"golang.org/x/term"
)

var (
	as         appState
	ts         terminalState
	idToMsgIdx = make(map[uint32]int)
	msgs       = make([]*message, 0)
	lines      []line
	fmtMu      sync.Mutex
	cmdLog     []events.LRCEvent
	myMsgIdx   int
)

type appState struct {
	url              string
	welcome          string
	ping             int
	currentConnected int
	color            uint8
	name             string
}

type terminalState struct {
	w              int
	h              int
	viewportTop    int
	viewportBottom int
	cpl            int //characters per line
}

type user struct {
	c    uint8
	name string
}

type message struct {
	user   *user
	text   string
	active bool
	absPos int
}

type line struct {
	from *message
	num  int
}

func InitView() {
	recallApplicationState()
	getTerminalSize()
	fmtMu.Lock()
	renderSplash()
	fmtMu.Unlock()
	resizeChan := make(chan struct{})
	listenForResize(resizeChan)
	go resize(resizeChan)
}

func renderSplash() {
	cursorBlock()
	clearAll()
	setColor(as.color)
	moth()
	resetStyles()
	faint()
	fmt.Print("\r\n  ...and now you're using LunaRC,\r\n     an LRC client made by moth11...")
	resetStyles()
}

func initChan() {
	fmtMu.Lock()
	defer fmtMu.Unlock()
	clearAll()
	renderHome(true)
	lines = make([]line, 0)
}

// TODO store and read from file
func recallApplicationState() {
	as = appState{"localhost", as.welcome, 0, 0, 13, "wanderer"}
}

func getTerminalSize() {
	width, height, err := term.GetSize(int(os.Stdout.Fd()))
	if err != nil {
		panic(err)
	}
	ts = terminalState{width, height, 0, height - 1, width - 13}
}

func resize(resizeChan chan struct{}) {
	for {
		select {
		case <-resizeChan:
			getTerminalSize()
			fixAfterResize()
		}
	}
}

// TODO recalculate line breaks on change width
func fixAfterResize() {
	if is == menuInsert || is == menuNormal {
		cursorHome()
		renderSplash()
	} else {
		rerender()
	}
}

func setCurrentConnected(n int) {
	as.currentConnected = n
	renderCurrentConnected(false)
}

func setPingTo(ms int) {
	if ms > 999 {
		ms = 999
	}
	as.ping = ms
	renderPing(false)
}

func setWelcomeMessage(s string) {
	as.welcome = s
	if spaceForWelcome() {
		renderWelcomeMessage(false)
	}
}

func spaceForWelcome() bool {
	return (16 + len(as.welcome) + len(as.url)) <= ts.w
}

func homeStyle() {
	setColor(as.color)
	if is == chanNormal && cs != color {
		faint()
	} else {
		inverted()
	}
}

<<<<<<< HEAD
// renderPing renders the ping in the bottom right
=======
// TODO: Change to also display current connected clients
>>>>>>> aca38565
func renderPing(alreadyLocked bool) {
	if !alreadyLocked {
		fmtMu.Lock()
		defer fmtMu.Unlock()
	}

	cursorGoto(ts.h, ts.w-4)
	homeStyle()
	fmt.Printf("%3dms", as.ping)
	resetStyles()
}

<<<<<<< HEAD
// renderWelcomeMessage renders the welcomeMessage in the bottom middle
=======
func renderCurrentConnected(alreadyLocked bool) {
	if !alreadyLocked {
		fmtMu.Lock()
		defer fmtMu.Unlock()
	}

	cursorGoto(ts.h, ts.w-6)
	homeStyle()
	fmt.Printf("%d", as.currentConnected)
	resetStyles()
}

>>>>>>> aca38565
func renderWelcomeMessage(alreadyLocked bool) {
	if !alreadyLocked {
		fmtMu.Lock()
		defer fmtMu.Unlock()
	}

	cursorGoto(ts.h, ts.w-7-len(as.welcome))
	homeStyle()
	fmt.Print(as.welcome)
	resetStyles()
}

// renderUrl renders the url, with the protocol that the connection is occuring over
func renderUrl(alreadyLocked bool) {
	if !alreadyLocked {
		fmtMu.Lock()
		defer fmtMu.Unlock()
	}

	homeStyle()
	fmt.Printf("lrc://%s/", as.url)
	resetStyles()
}

// renderHome renders the bottom row
func renderHome(alreadyLocked bool) {
	if !alreadyLocked {
		fmtMu.Lock()
		defer fmtMu.Unlock()
	}

	fmt.Printf("\033[%d;1H", ts.h)
	homeStyle()
	fmt.Printf("%-"+fmt.Sprintf("%d", ts.w)+"s", " ")
	cursorFullLeft()
	renderUrl(true)
	if spaceForWelcome() {
		renderWelcomeMessage(true)
	}
	renderCurrentConnected(true)
	renderPing(true)
	if is == chanInsert {
		cursorBar()
	} else {
		cursorBlock()
	}
}

// rerender should rerender every line in viewport correctly
// TODO investigate bugs with scrolling
func rerender() {
	fmtMu.Lock()
	defer fmtMu.Unlock()

	clearAll()
	cursorHome()
	for idx := 1; idx < ts.h; idx++ {
		if idx+ts.viewportTop > len(lines) {
			break
		}
		cursorGoto(idx, 1)
		renderLine(lines[idx-1+ts.viewportTop])
	}
	renderHome(true)
}

// lcount counts how many lines are in a message, 1-indexed
func (m *message) lCount() int {
	return len(m.text)/ts.cpl + 1
}

// initMSg initializes a message from a user, and renders the initial line.
func initMsg(id uint32, color uint8, name string, alreadyLocked bool, isFromMe bool) {
	if !alreadyLocked {
		fmtMu.Lock()
		defer fmtMu.Unlock()
	}

	if isFromMe {
		idToMsgIdx[id] = -1
		return
	}

	idToMsgIdx[id] = len(msgs)
	initAMsg(color, name)
}

func initMyMsg(color uint8, name string) {
	fmtMu.Lock()
	defer fmtMu.Unlock()

<<<<<<< HEAD
	myMsgIdx = len(msgs)
	initAMsg(color, name)
}

func initAMsg(color uint8, name string) {
=======
>>>>>>> aca38565
	u := user{color, name}
	abs := 0
	if len(msgs) != 0 {
		pm := msgs[len(msgs)-1]
		abs = pm.absPos + pm.lCount()
	}
	m := message{&u, "", true, abs}
	l := line{&m, 0}
	msgs = append(msgs, &m)
	appendAndRender(l)
}

// appendAndRender is called whenever a new line is appended to the end of lines
func appendAndRender(l line) {
	if viewportFull() {
		lines = append(lines, l)
		setupScrollRegion()
		cursorHome()
		scrollUp()
		cursorGoto(ts.h-1, 1)
		renderLine(l)
		ts.viewportTop = ts.viewportTop + 1
		ts.viewportBottom = ts.viewportBottom + 1
	} else if len(lines) > ts.viewportBottom { //the viewport is overfull if the length of lines is greater than the viewport bottom
		lines = append(lines, l)
	} else { //the viewport is not full
		lines = append(lines, l)
		cursorGoto(len(lines)-ts.viewportTop, 1)
		renderLine(l)
	}
}

// the viewport is full if the top of the viewport + the height of the viewport = the length of lines
func viewportFull() bool {
	return ts.viewportTop+ts.h-1 == len(lines)
}

func addToCmdLog(e events.LRCEvent) {
	cmdLog = append(cmdLog, e)
}

func dumpCmdLog() {
	clearAll()
	cursorHome()
	for _, v := range cmdLog {
		fmt.Printf("%x\r\n", v)
	}
}

func pubMsg(id uint32) {
	fmtMu.Lock()
	defer fmtMu.Unlock()

	mi, ok := idToMsgIdx[id]
	if !ok {
		return
	}
	if mi < 0 { //this is a message that originated from me
		return
	}

	pubAMsg(mi)
}

func pubMyMsg() {
	fmtMu.Lock()
	defer fmtMu.Unlock()

	pubAMsg(myMsgIdx)
}

func pubAMsg(mi int) {
	m := msgs[mi]
	m.active = false
	fliv := findFLInViewport(m)
	if fliv == -1 {
		return
	} else {
		for idx := fliv; checkLinesIdxIsM(idx, m); idx++ {
			cursorGoto(idx-ts.viewportTop+1, 1)
			renderLine(lines[idx])
		}
	}
}

// checkLinesIdxIsM takes an absolute line number, and determines if it belongs to m. 
// If there is no line, with abspos=idx, this returns false.
func checkLinesIdxIsM(idx int, m *message) bool {
	if idx >= len(lines) {
		return false
	}
	return lines[idx].from == m
}

// findFLInViewport returns the least absolute position of a line in viewport that belongs to m
func findFLInViewport(m *message) int {
	for i := ts.viewportTop; i <= ts.viewportBottom; i++ {
		if i >= len(lines) {
			return -1
		}
		if lines[i].from == m {
			return i
		}
	}
	return -1
}

func findAbsoluteLineNumberOf(msg *message, lnum int) int {
	return msg.absPos + lnum + 1
}

// updateAbsoluteLineNumbersAfter takes a message index idx, and updates all messages after (and not including) the idx by an amount
func updateAbsoluteLineNumbersAfter(idx int, by int) {
	for i := idx + 1; i < len(msgs); i++ {
		msgs[i].absPos += by
	}
}

// move cursor down from vim
// TODO investigate bug on rerender, possibly caused by scrolling viewport
func scrollViewportUp(alreadyLocked bool) {
	if !alreadyLocked {
		fmtMu.Lock()
		defer fmtMu.Unlock()
	}

	if ts.viewportTop == len(lines) {
		return
	}
	ts.viewportTop += 1
	ts.viewportBottom += 1
	setupScrollRegion()
	cursorHome()
	scrollUp()
	if len(lines) > ts.viewportBottom {
		cursorGoto(ts.h-1, 1)
		renderLine(lines[ts.viewportBottom])
	}
}

// move cursor up from vim
func scrollViewportDown(alreadyLocked bool) {
	if !alreadyLocked {
		fmtMu.Lock()
		defer fmtMu.Unlock()
	}

	if ts.viewportTop == 0 {
		return
	}
	ts.viewportTop -= 1
	ts.viewportBottom -= 1
	setupScrollRegion()
	cursorHome()
	scrollDown()
	renderLine(lines[ts.viewportTop])
}

func insertIntoMsg(id uint32, idx uint16, s string) {
	fmtMu.Lock()
	defer fmtMu.Unlock()

	mi, exists := idToMsgIdx[id]
	if !exists {
		initMsg(id, 66, "???", true, false)
		mi = idToMsgIdx[id]
	}
	if mi < 0 {
		return
	}

	insertIntoAMsg(mi, idx, s)
}

func insertIntoMyMsg(idx uint16, s string) {
	fmtMu.Lock()
	defer fmtMu.Unlock()

	mi := myMsgIdx
	insertIntoAMsg(mi, idx, s)
}

func insertIntoAMsg(mi int, idx uint16, s string) {
	m := msgs[mi]
	l := len(m.text)
	if l == int(idx) {
		appendTo(m, s, mi)
	} else if l > int(idx) {
		insertInto(m, idx, s, mi)
	} else {
		lateInsertInto(m, idx, s, mi)
	}
}

func deleteFromMessage(id uint32, idx uint16) {
	fmtMu.Lock()
	defer fmtMu.Unlock()

	mi, exists := idToMsgIdx[id]
	if !exists {
		initMsg(id, 66, "???", true, false)
		mi = idToMsgIdx[id]
	}
	if mi < 0 {
		return
	}

	deleteFromAMessage(mi, idx)
}

func deleteFromMyMessage(idx uint16) {
	fmtMu.Lock()
	defer fmtMu.Unlock()

	mi := myMsgIdx
	deleteFromAMessage(mi, idx)
}

func deleteFromAMessage(mi int, idx uint16) {
	m := msgs[mi]
	l := len(m.text)
	if l == int(idx) {
		truncFrom(m, mi)
	} else if l > int(idx) {

	}
}

func connectionFailure(to string, err error) {
	fmt.Print("\r\nFailed to connect")
	if to != "" {
		fmt.Printf(" to %s", to)
	}
	fmt.Print("\r\n" + err.Error())
	panic(err)
}<|MERGE_RESOLUTION|>--- conflicted
+++ resolved
@@ -150,11 +150,7 @@
 	}
 }
 
-<<<<<<< HEAD
 // renderPing renders the ping in the bottom right
-=======
-// TODO: Change to also display current connected clients
->>>>>>> aca38565
 func renderPing(alreadyLocked bool) {
 	if !alreadyLocked {
 		fmtMu.Lock()
@@ -167,9 +163,6 @@
 	resetStyles()
 }
 
-<<<<<<< HEAD
-// renderWelcomeMessage renders the welcomeMessage in the bottom middle
-=======
 func renderCurrentConnected(alreadyLocked bool) {
 	if !alreadyLocked {
 		fmtMu.Lock()
@@ -182,7 +175,6 @@
 	resetStyles()
 }
 
->>>>>>> aca38565
 func renderWelcomeMessage(alreadyLocked bool) {
 	if !alreadyLocked {
 		fmtMu.Lock()
@@ -274,14 +266,11 @@
 	fmtMu.Lock()
 	defer fmtMu.Unlock()
 
-<<<<<<< HEAD
 	myMsgIdx = len(msgs)
 	initAMsg(color, name)
 }
 
 func initAMsg(color uint8, name string) {
-=======
->>>>>>> aca38565
 	u := user{color, name}
 	abs := 0
 	if len(msgs) != 0 {
